--- conflicted
+++ resolved
@@ -38,10 +38,6 @@
 test('iexec dataset init', () =>
   expect(execAsync(`${iexecPath} dataset init`)).resolves.not.toBe(1));
 
-<<<<<<< HEAD
-// test('iexec upgrade', () =>
-//   expect(execAsync('iexec upgrade')).resolves.not.toBe(1));
-=======
 test('iexec workerpool init', () =>
   expect(execAsync(`${iexecPath} workerpool init`)).resolves.not.toBe(1));
 
@@ -50,7 +46,6 @@
 
 test('iexec order init --sell', () =>
   expect(execAsync(`${iexecPath} order init --sell`)).resolves.not.toBe(1));
->>>>>>> 24ca5f25
 
 test('iexec order init --buy', () =>
   expect(execAsync(`${iexecPath} order init --buy`)).resolves.not.toBe(1));
