--- conflicted
+++ resolved
@@ -8,27 +8,19 @@
 const debug = Debug('iexec');
 debug('add DEBUG=* to show logs');
 
-debug('truffle', truffle);
-
-<<<<<<< HEAD
-=======
-const debug = Debug('iexec');
-debug('add DEBUG=* to show logs');
-
->>>>>>> 52eaa493
 cli
   .description(packageJSON.description)
   .version(packageJSON.version)
 ;
 
 cli
-<<<<<<< HEAD
+  .command('init', 'init sample iexec dapp')
+;
+
+cli
   .command('compile')
   .description('call truffle int')
   .action(() => truffle('compile'))
-=======
-  .command('init', 'init sample iexec dapp')
->>>>>>> 52eaa493
 ;
 
 cli.parse(process.argv);