--- conflicted
+++ resolved
@@ -1,10 +1,6 @@
 {
   "name": "iexec",
-<<<<<<< HEAD
-  "version": "1.7.9",
-=======
   "version": "2.2.1",
->>>>>>> 24ca5f25
   "description": "iExec SDK",
   "main": "dist/iexec-lib.js",
   "scripts": {
